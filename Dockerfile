--- conflicted
+++ resolved
@@ -81,14 +81,8 @@
 SHELL ["/bin/bash", "-o", "pipefail", "-c"]
 
 # Instalación de Acestream para ARM
-<<<<<<< HEAD
 ADD engine_3.1.80_armv7.tar.gz /tmp
 RUN cd /tmp/acestream.engine && \
-=======
-ADD engine_3.1.80.0_armv8_64.tar.gz /tmp/
-RUN mkdir -p /tmp/acestream.engine/androidfs/system /tmp/acestream.engine/androidfs/acestream.engine && \
-    cd /tmp/acestream.engine && \
->>>>>>> fa951bc4
     mv androidfs/system / && \
     mv androidfs/acestream.engine / && \
     mkdir -p /storage && \
